--- conflicted
+++ resolved
@@ -499,7 +499,7 @@
     assert response >= 0
 
 
-<<<<<<< HEAD
+@pytest.mark.asyncio
 async def test_xdel_multiple_ids_stream(redis):
     message_id_1 = await redis.xadd('test_stream', {'a': 1})
     message_id_2 = await redis.xadd('test_stream', {'a': 2})
@@ -511,9 +511,7 @@
     assert response >= 0
 
 
-=======
-@pytest.mark.asyncio
->>>>>>> 13984d9b
+@pytest.mark.asyncio
 async def test_xtrim_stream(redis):
     await redis.xadd("test_stream", {"a": 1})
     await redis.xadd("test_stream", {"b": 1})
